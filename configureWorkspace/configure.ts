--- conflicted
+++ resolved
@@ -199,13 +199,8 @@
     // TODO: Add support for other platform typrs
     return `node_modules
 npm-debug.log
-<<<<<<< HEAD
-Dockerfile*
-docmer-compose*.yml
-=======
 Dockerfile
 docker-compose*
->>>>>>> 372e8c14
 .dockerignore
 .git
 .gitignore
